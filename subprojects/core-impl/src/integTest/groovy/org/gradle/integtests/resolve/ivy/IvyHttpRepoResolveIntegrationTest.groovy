/*
 * Copyright 2011 the original author or authors.
 *
 * Licensed under the Apache License, Version 2.0 (the "License");
 * you may not use this file except in compliance with the License.
 * You may obtain a copy of the License at
 *
 *      http://www.apache.org/licenses/LICENSE-2.0
 *
 * Unless required by applicable law or agreed to in writing, software
 * distributed under the License is distributed on an "AS IS" BASIS,
 * WITHOUT WARRANTIES OR CONDITIONS OF ANY KIND, either express or implied.
 * See the License for the specific language governing permissions and
 * limitations under the License.
 */
package org.gradle.integtests.resolve.ivy

<<<<<<< HEAD
import org.gradle.integtests.fixtures.AbstractHttpDependencyResolutionTest
import org.gradle.integtests.fixtures.executer.ProgressLoggingFixture
import org.gradle.test.fixtures.ivy.IvyFileRepository
import org.gradle.test.fixtures.ivy.IvyHttpRepository
=======
import org.gradle.test.fixtures.server.http.RepositoryHttpServer
>>>>>>> 58b146cf
import org.junit.Rule

class IvyHttpRepoResolveIntegrationTest extends AbstractIvyRemoteRepoResolveIntegrationTest {

    @Rule
<<<<<<< HEAD
    ProgressLoggingFixture progressLogger = new ProgressLoggingFixture(executer, temporaryFolder)

    public void "can resolve and cache dependencies from an HTTP Ivy repository"() {
        given:
        def module = ivyHttpRepo.module('group', 'projectA', '1.2').publish()

        and:
        buildFile << """
repositories {
    ivy { url "${ivyHttpRepo.uri}" }
}
configurations {
    compile {
        resolutionStrategy.cacheChangingModulesFor(0, "seconds")
    }
}
dependencies { compile 'group:projectA:1.2' }
task listJars << {
    assert configurations.compile.collect { it.name } == ['projectA-1.2.jar']
}
"""
        when:
        module.ivy.expectGet()
        module.jar.expectGet()

        then:
        succeeds 'listJars'
        progressLogger.downloadProgressLogged("http://localhost:${server.port}/repo/group/projectA/1.2/ivy-1.2.xml")
        progressLogger.downloadProgressLogged("http://localhost:${server.port}/repo/group/projectA/1.2/projectA-1.2.jar")

        when:
        server.resetExpectations()
        then:
        succeeds 'listJars'
    }

    public void "can resolve and cache artifact-only dependencies from an HTTP Ivy repository"() {
        given:
        def module = ivyHttpRepo.module('group', 'projectA', '1.2').publish()

        and:
        buildFile << """
repositories {
    ivy { url "${ivyHttpRepo.uri}" }
}
configurations {
    compile {
        resolutionStrategy.cacheChangingModulesFor(0, "seconds")
    }
}
dependencies { compile 'group:projectA:1.2@jar' }
task listJars << {
    assert configurations.compile.collect { it.name } == ['projectA-1.2.jar']
}
"""


        when:
        module.ivy.expectGet()
        module.jar.expectGet()

        then:
        succeeds('listJars')

        when:
        server.resetExpectations()
        // No extra calls for cached dependencies

        then:
        succeeds('listJars')
    }

    def "can resolve and cache artifact-only dependencies with no descriptor from a HTTP repository"() {
        given:
        def module = ivyHttpRepo.module('group', 'projectA', '1.2').publish()

        and:
        buildFile << """
repositories {
    ivy { url "${ivyHttpRepo.uri}" }
}
configurations {
    compile {
        resolutionStrategy.cacheChangingModulesFor(0, "seconds")
    }
}
dependencies { compile 'group:projectA:1.2@jar' }
task listJars << {
    assert configurations.compile.collect { it.name } == ['projectA-1.2.jar']
}
"""


        when:
        module.ivy.expectGetMissing()
        module.jar.expectHead()
        module.jar.expectGet()

        then:
        succeeds('listJars')

        when:
        server.resetExpectations()
        // No extra calls for cached dependencies

        then:
        succeeds('listJars')
    }

    public void "can resolve and cache dependencies from multiple HTTP Ivy repositories"() {
        given:
        def repo1 = ivyHttpRepo("repo1")
        def repo2 = ivyHttpRepo("repo2")
        def moduleA = repo1.module('group', 'projectA').publish()
        def missingModuleB = repo1.module('group', 'projectB')
        def moduleB = repo2.module('group', 'projectB').publish()
        def brokenModuleC = repo1.module('group', 'projectC')
        def moduleC = repo2.module('group', 'projectC').publish()

        and:
        buildFile << """
repositories {
    ivy { url "${repo1.uri}" }
    ivy { url "${repo2.uri}" }
}
configurations {
    compile {
        resolutionStrategy.cacheChangingModulesFor(0, "seconds")
    }
}
dependencies {
    compile 'group:projectA:1.0', 'group:projectB:1.0', 'group:projectC:1.0'
}
task listJars << {
    assert configurations.compile.collect { it.name } == ['projectA-1.0.jar', 'projectB-1.0.jar', 'projectC-1.0.jar']
}
"""

        when:
        moduleA.ivy.expectGet()
        moduleA.jar.expectGet()

        // Handles missing in repo1
        missingModuleB.ivy.expectGetMissing()
        missingModuleB.jar.expectHeadMissing()

        moduleB.ivy.expectGet()
        moduleB.jar.expectGet()

        // Handles from broken url in repo1 (but does not cache)
        brokenModuleC.ivy.expectGetBroken()

        moduleC.ivy.expectGet()
        moduleC.jar.expectGet()

        then:
        succeeds('listJars')

        when:
        server.resetExpectations()
        // Will always re-attempt a broken repository
        brokenModuleC.ivy.expectHeadBroken()
        // No extra calls for cached dependencies

        then:
        succeeds('listJars')
    }

    public void "uses all configured patterns to resolve artifacts and caches result"() {
        given:
        def module = ivyHttpRepo.module('group', 'projectA', '1.2').publish()

        buildFile << """
repositories {
    ivy {
        url "http://localhost:${server.port}/first"
        artifactPattern "http://localhost:${server.port}/second/[module]/[revision]/[artifact]-[revision](-[classifier]).[ext]"
        artifactPattern "http://localhost:${server.port}/third/[module]/[revision]/[artifact]-[revision](-[classifier]).[ext]"
        ivyPattern "http://localhost:${server.port}/second/[module]/[revision]/ivy.xml"
        ivyPattern "http://localhost:${server.port}/third/[module]/[revision]/ivy.xml"
    }
}
configurations {
    compile {
        resolutionStrategy.cacheChangingModulesFor(0, "seconds")
    }
}
dependencies {
    compile 'group:projectA:1.2'
}
task show << { println configurations.compile.files }
"""

        when:
        server.expectGetMissing('/first/group/projectA/1.2/ivy-1.2.xml')
        server.expectGetMissing('/first/group/projectA/1.2/projectA-1.2.jar')
        server.expectGetMissing('/second/projectA/1.2/ivy.xml')
        server.expectGetMissing('/second/projectA/1.2/projectA-1.2.jar')
        server.expectGet('/third/projectA/1.2/ivy.xml', module.ivyFile)
        server.expectGet('/third/projectA/1.2/projectA-1.2.jar', module.jarFile)

        then:
        succeeds('show')

        when:
        server.resetExpectations()

        then:
        succeeds('show')
    }

    @Unroll
    public void "produces correct layout when using #layoutName layout"() {
        given:
        def fileRepo = new IvyFileRepository(file('ivy-repo'), m2compatible)
        fileRepo.ivyFilePattern = ivyFilePattern
        fileRepo.artifactFilePattern = artifactFilePattern

        def httpRepo = new IvyHttpRepository(server, "/repo", fileRepo)
        def module = httpRepo.module('org.name.here', 'projectA', '1.2').publish()

        buildFile << """
repositories {
    ivy {
        url "${httpRepo.uri}"
        layout "${layoutName}"
    }
}
configurations { compile }
dependencies {
    compile 'org.name.here:projectA:1.2'
}

task retrieve(type: Sync) {
    from configurations.compile
    into 'libs'
}
"""

        when:
        module.ivy.expectGet()
        module.jar.expectGet()

        and:
        succeeds('retrieve')

        then:
        file('libs').assertHasDescendants('projectA-1.2.jar')

        where:
        layoutName | m2compatible | ivyFilePattern             | artifactFilePattern
        'gradle'   | false        | 'ivy-[revision].xml'       | '[artifact]-[revision](.[ext])'
        'maven'    | true         | 'ivy-[revision].xml'       | '[artifact]-[revision](.[ext])'
        'ivy'      | false        | '[type]s/[artifact].[ext]' | '[type]s/[artifact].[ext]'
    }

    def "reuses cached details when switching ivy resolve mode"() {
        given:
        buildFile << """
configurations {
    compile {
        resolutionStrategy.cacheChangingModulesFor(0, "seconds")
    }
}
dependencies {
    repositories {
        ivy {
            url "${ivyHttpRepo.uri}"
            resolve.dynamicMode = project.hasProperty('useDynamicResolve')
        }
    }
    compile 'org:projectA:1.2'
}
task retrieve(type: Sync) {
  from configurations.compile
  into 'libs'
}
"""
        def moduleA = ivyHttpRepo.module('org', 'projectA', '1.2')
                .dependsOn(organisation: 'org', module: 'projectB', revision: '1.5', revConstraint: 'latest.integration')
                .publish()

        def moduleB15 = ivyHttpRepo.module('org', 'projectB', '1.5')
                .publish()

        def moduleB16 = ivyHttpRepo.module('org', 'projectB', '1.6')
                .publish()

        when:
        moduleA.ivy.expectGet()
        moduleA.jar.expectGet()
        moduleB15.ivy.expectGet()
        moduleB15.jar.expectGet()
        run 'retrieve'

        then:
        file('libs').assertHasDescendants('projectA-1.2.jar', 'projectB-1.5.jar')

        when:
        server.resetExpectations()
        ivyHttpRepo.expectDirectoryListGet('org', 'projectB')
        moduleB16.ivy.expectGet()
        moduleB16.jar.expectGet()
        executer.withArguments("-PuseDynamicResolve=true")
        run 'retrieve'

        then:
        file('libs').assertHasDescendants('projectA-1.2.jar', 'projectB-1.6.jar')

        when:
        server.resetExpectations()
        run 'retrieve'

        then:
        file('libs').assertHasDescendants('projectA-1.2.jar', 'projectB-1.5.jar')

        when:
        server.resetExpectations()
        executer.withArguments("-PuseDynamicResolve=true")
        run 'retrieve'

        then:
        file('libs').assertHasDescendants('projectA-1.2.jar', 'projectB-1.6.jar')
    }
=======
    final RepositoryHttpServer server = new RepositoryHttpServer(this)
>>>>>>> 58b146cf
}<|MERGE_RESOLUTION|>--- conflicted
+++ resolved
@@ -15,345 +15,11 @@
  */
 package org.gradle.integtests.resolve.ivy
 
-<<<<<<< HEAD
-import org.gradle.integtests.fixtures.AbstractHttpDependencyResolutionTest
-import org.gradle.integtests.fixtures.executer.ProgressLoggingFixture
-import org.gradle.test.fixtures.ivy.IvyFileRepository
-import org.gradle.test.fixtures.ivy.IvyHttpRepository
-=======
 import org.gradle.test.fixtures.server.http.RepositoryHttpServer
->>>>>>> 58b146cf
 import org.junit.Rule
 
 class IvyHttpRepoResolveIntegrationTest extends AbstractIvyRemoteRepoResolveIntegrationTest {
 
     @Rule
-<<<<<<< HEAD
-    ProgressLoggingFixture progressLogger = new ProgressLoggingFixture(executer, temporaryFolder)
-
-    public void "can resolve and cache dependencies from an HTTP Ivy repository"() {
-        given:
-        def module = ivyHttpRepo.module('group', 'projectA', '1.2').publish()
-
-        and:
-        buildFile << """
-repositories {
-    ivy { url "${ivyHttpRepo.uri}" }
-}
-configurations {
-    compile {
-        resolutionStrategy.cacheChangingModulesFor(0, "seconds")
-    }
-}
-dependencies { compile 'group:projectA:1.2' }
-task listJars << {
-    assert configurations.compile.collect { it.name } == ['projectA-1.2.jar']
-}
-"""
-        when:
-        module.ivy.expectGet()
-        module.jar.expectGet()
-
-        then:
-        succeeds 'listJars'
-        progressLogger.downloadProgressLogged("http://localhost:${server.port}/repo/group/projectA/1.2/ivy-1.2.xml")
-        progressLogger.downloadProgressLogged("http://localhost:${server.port}/repo/group/projectA/1.2/projectA-1.2.jar")
-
-        when:
-        server.resetExpectations()
-        then:
-        succeeds 'listJars'
-    }
-
-    public void "can resolve and cache artifact-only dependencies from an HTTP Ivy repository"() {
-        given:
-        def module = ivyHttpRepo.module('group', 'projectA', '1.2').publish()
-
-        and:
-        buildFile << """
-repositories {
-    ivy { url "${ivyHttpRepo.uri}" }
-}
-configurations {
-    compile {
-        resolutionStrategy.cacheChangingModulesFor(0, "seconds")
-    }
-}
-dependencies { compile 'group:projectA:1.2@jar' }
-task listJars << {
-    assert configurations.compile.collect { it.name } == ['projectA-1.2.jar']
-}
-"""
-
-
-        when:
-        module.ivy.expectGet()
-        module.jar.expectGet()
-
-        then:
-        succeeds('listJars')
-
-        when:
-        server.resetExpectations()
-        // No extra calls for cached dependencies
-
-        then:
-        succeeds('listJars')
-    }
-
-    def "can resolve and cache artifact-only dependencies with no descriptor from a HTTP repository"() {
-        given:
-        def module = ivyHttpRepo.module('group', 'projectA', '1.2').publish()
-
-        and:
-        buildFile << """
-repositories {
-    ivy { url "${ivyHttpRepo.uri}" }
-}
-configurations {
-    compile {
-        resolutionStrategy.cacheChangingModulesFor(0, "seconds")
-    }
-}
-dependencies { compile 'group:projectA:1.2@jar' }
-task listJars << {
-    assert configurations.compile.collect { it.name } == ['projectA-1.2.jar']
-}
-"""
-
-
-        when:
-        module.ivy.expectGetMissing()
-        module.jar.expectHead()
-        module.jar.expectGet()
-
-        then:
-        succeeds('listJars')
-
-        when:
-        server.resetExpectations()
-        // No extra calls for cached dependencies
-
-        then:
-        succeeds('listJars')
-    }
-
-    public void "can resolve and cache dependencies from multiple HTTP Ivy repositories"() {
-        given:
-        def repo1 = ivyHttpRepo("repo1")
-        def repo2 = ivyHttpRepo("repo2")
-        def moduleA = repo1.module('group', 'projectA').publish()
-        def missingModuleB = repo1.module('group', 'projectB')
-        def moduleB = repo2.module('group', 'projectB').publish()
-        def brokenModuleC = repo1.module('group', 'projectC')
-        def moduleC = repo2.module('group', 'projectC').publish()
-
-        and:
-        buildFile << """
-repositories {
-    ivy { url "${repo1.uri}" }
-    ivy { url "${repo2.uri}" }
-}
-configurations {
-    compile {
-        resolutionStrategy.cacheChangingModulesFor(0, "seconds")
-    }
-}
-dependencies {
-    compile 'group:projectA:1.0', 'group:projectB:1.0', 'group:projectC:1.0'
-}
-task listJars << {
-    assert configurations.compile.collect { it.name } == ['projectA-1.0.jar', 'projectB-1.0.jar', 'projectC-1.0.jar']
-}
-"""
-
-        when:
-        moduleA.ivy.expectGet()
-        moduleA.jar.expectGet()
-
-        // Handles missing in repo1
-        missingModuleB.ivy.expectGetMissing()
-        missingModuleB.jar.expectHeadMissing()
-
-        moduleB.ivy.expectGet()
-        moduleB.jar.expectGet()
-
-        // Handles from broken url in repo1 (but does not cache)
-        brokenModuleC.ivy.expectGetBroken()
-
-        moduleC.ivy.expectGet()
-        moduleC.jar.expectGet()
-
-        then:
-        succeeds('listJars')
-
-        when:
-        server.resetExpectations()
-        // Will always re-attempt a broken repository
-        brokenModuleC.ivy.expectHeadBroken()
-        // No extra calls for cached dependencies
-
-        then:
-        succeeds('listJars')
-    }
-
-    public void "uses all configured patterns to resolve artifacts and caches result"() {
-        given:
-        def module = ivyHttpRepo.module('group', 'projectA', '1.2').publish()
-
-        buildFile << """
-repositories {
-    ivy {
-        url "http://localhost:${server.port}/first"
-        artifactPattern "http://localhost:${server.port}/second/[module]/[revision]/[artifact]-[revision](-[classifier]).[ext]"
-        artifactPattern "http://localhost:${server.port}/third/[module]/[revision]/[artifact]-[revision](-[classifier]).[ext]"
-        ivyPattern "http://localhost:${server.port}/second/[module]/[revision]/ivy.xml"
-        ivyPattern "http://localhost:${server.port}/third/[module]/[revision]/ivy.xml"
-    }
-}
-configurations {
-    compile {
-        resolutionStrategy.cacheChangingModulesFor(0, "seconds")
-    }
-}
-dependencies {
-    compile 'group:projectA:1.2'
-}
-task show << { println configurations.compile.files }
-"""
-
-        when:
-        server.expectGetMissing('/first/group/projectA/1.2/ivy-1.2.xml')
-        server.expectGetMissing('/first/group/projectA/1.2/projectA-1.2.jar')
-        server.expectGetMissing('/second/projectA/1.2/ivy.xml')
-        server.expectGetMissing('/second/projectA/1.2/projectA-1.2.jar')
-        server.expectGet('/third/projectA/1.2/ivy.xml', module.ivyFile)
-        server.expectGet('/third/projectA/1.2/projectA-1.2.jar', module.jarFile)
-
-        then:
-        succeeds('show')
-
-        when:
-        server.resetExpectations()
-
-        then:
-        succeeds('show')
-    }
-
-    @Unroll
-    public void "produces correct layout when using #layoutName layout"() {
-        given:
-        def fileRepo = new IvyFileRepository(file('ivy-repo'), m2compatible)
-        fileRepo.ivyFilePattern = ivyFilePattern
-        fileRepo.artifactFilePattern = artifactFilePattern
-
-        def httpRepo = new IvyHttpRepository(server, "/repo", fileRepo)
-        def module = httpRepo.module('org.name.here', 'projectA', '1.2').publish()
-
-        buildFile << """
-repositories {
-    ivy {
-        url "${httpRepo.uri}"
-        layout "${layoutName}"
-    }
-}
-configurations { compile }
-dependencies {
-    compile 'org.name.here:projectA:1.2'
-}
-
-task retrieve(type: Sync) {
-    from configurations.compile
-    into 'libs'
-}
-"""
-
-        when:
-        module.ivy.expectGet()
-        module.jar.expectGet()
-
-        and:
-        succeeds('retrieve')
-
-        then:
-        file('libs').assertHasDescendants('projectA-1.2.jar')
-
-        where:
-        layoutName | m2compatible | ivyFilePattern             | artifactFilePattern
-        'gradle'   | false        | 'ivy-[revision].xml'       | '[artifact]-[revision](.[ext])'
-        'maven'    | true         | 'ivy-[revision].xml'       | '[artifact]-[revision](.[ext])'
-        'ivy'      | false        | '[type]s/[artifact].[ext]' | '[type]s/[artifact].[ext]'
-    }
-
-    def "reuses cached details when switching ivy resolve mode"() {
-        given:
-        buildFile << """
-configurations {
-    compile {
-        resolutionStrategy.cacheChangingModulesFor(0, "seconds")
-    }
-}
-dependencies {
-    repositories {
-        ivy {
-            url "${ivyHttpRepo.uri}"
-            resolve.dynamicMode = project.hasProperty('useDynamicResolve')
-        }
-    }
-    compile 'org:projectA:1.2'
-}
-task retrieve(type: Sync) {
-  from configurations.compile
-  into 'libs'
-}
-"""
-        def moduleA = ivyHttpRepo.module('org', 'projectA', '1.2')
-                .dependsOn(organisation: 'org', module: 'projectB', revision: '1.5', revConstraint: 'latest.integration')
-                .publish()
-
-        def moduleB15 = ivyHttpRepo.module('org', 'projectB', '1.5')
-                .publish()
-
-        def moduleB16 = ivyHttpRepo.module('org', 'projectB', '1.6')
-                .publish()
-
-        when:
-        moduleA.ivy.expectGet()
-        moduleA.jar.expectGet()
-        moduleB15.ivy.expectGet()
-        moduleB15.jar.expectGet()
-        run 'retrieve'
-
-        then:
-        file('libs').assertHasDescendants('projectA-1.2.jar', 'projectB-1.5.jar')
-
-        when:
-        server.resetExpectations()
-        ivyHttpRepo.expectDirectoryListGet('org', 'projectB')
-        moduleB16.ivy.expectGet()
-        moduleB16.jar.expectGet()
-        executer.withArguments("-PuseDynamicResolve=true")
-        run 'retrieve'
-
-        then:
-        file('libs').assertHasDescendants('projectA-1.2.jar', 'projectB-1.6.jar')
-
-        when:
-        server.resetExpectations()
-        run 'retrieve'
-
-        then:
-        file('libs').assertHasDescendants('projectA-1.2.jar', 'projectB-1.5.jar')
-
-        when:
-        server.resetExpectations()
-        executer.withArguments("-PuseDynamicResolve=true")
-        run 'retrieve'
-
-        then:
-        file('libs').assertHasDescendants('projectA-1.2.jar', 'projectB-1.6.jar')
-    }
-=======
     final RepositoryHttpServer server = new RepositoryHttpServer(this)
->>>>>>> 58b146cf
 }