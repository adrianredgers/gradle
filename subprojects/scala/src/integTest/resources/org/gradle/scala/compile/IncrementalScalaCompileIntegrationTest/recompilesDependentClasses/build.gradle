--- conflicted
+++ resolved
@@ -1,13 +1,9 @@
-apply plugin: "scala"
+apply plugin: 'scala'
 
 repositories {
     mavenCentral()
 }
 
 dependencies {
-<<<<<<< HEAD
-    compile "org.scala-lang:scala-library:$scalaVersion"
-=======
     compile 'org.scala-lang:scala-library:2.11.1'
->>>>>>> 40958568
 }